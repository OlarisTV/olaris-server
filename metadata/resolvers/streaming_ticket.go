--- conflicted
+++ resolved
@@ -59,14 +59,9 @@
 func (r *Resolver) CreateStreamingTicket(ctx context.Context, args *struct{ UUID string }) *CreateSTResponseResolver {
 	userID, _ := auth.UserID(ctx)
 	mr := db.FindContentByUUID(args.UUID)
-<<<<<<< HEAD
 	var filePath, remote string
 	var backend int
-=======
-
-	var filePath string
 	var streamables []*StreamResolver
->>>>>>> 2294ae58
 
 	if mr.Movie != nil {
 		backend = mr.Movie.GetLibrary().Backend
